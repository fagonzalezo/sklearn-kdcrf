"""
Class for Kernel Density Classification with Random Features
"""
import numpy as np
from sklearn.base import BaseEstimator, ClassifierMixin, TransformerMixin
from sklearn.utils.validation import check_X_y, check_array, check_is_fitted
from sklearn.utils.multiclass import unique_labels
from sklearn.kernel_approximation import RBFSampler
from sklearn.metrics.pairwise import rbf_kernel


class KDClassifierRF(ClassifierMixin, BaseEstimator):
    """ Kernel Density Classification with Random Features

    Use KDE to estimate the likelihood for each class.

    Parameters
    ----------
    approx : {'exact', 'rff', 'rff+'}, default='rff'
        Algorithm for kernel approximation.
    normalize : bool, default=True
        Whether to normalize the RF transformed vectors. 
    gamma : float, default=1.
        Parameter of RBF kernel: exp(-gamma * x^2)
    n_components : int, default=100
        Number of Monte Carlo samples per original feature.
        Equals the dimensionality of the computed feature space.
    random_state : int, RandomState instance or None, optional (default=None)
        Pseudo-random number generator to control the generation of the random
        weights and random offset when fitting the training data.
        Pass an int for reproducible output across multiple function calls.
        See :term:`Glossary <random_state>`.

    Attributes
    ----------
    classes_ : ndarray, shape (n_classes,)
        The classes seen at :meth:`fit`.
    """

    def __init__(self, approx='rff', normalize=True,
                 gamma=1., n_components=100,
                 random_state=None):
<<<<<<< HEAD
        assert approx in ['rff+','rff', 'lrff', 'lrff+', 'orf', 'lorf', 'exact']
=======
        assert approx in ['rff+', 'rff', 'exact', 'lrff', 'lrff+']
>>>>>>> 8ed44b13
        self.approx = approx
        self.normalize = normalize
        self.gamma = gamma
        self.n_components = n_components
        self.random_state = random_state

    def fit(self, X, y):
        """Fits the classifier.

        Parameters
        ----------
        X : array-like, shape (n_samples, n_features)
            The training input samples.
        y : array-like, shape (n_samples,)
            The target values. An array of int.

        Returns
        -------
        self : object
            Returns self.
        """
        # Check that X and y have correct shape
        X, y = check_X_y(X, y)
        # Store the classes seen during fit
        self.classes_ = unique_labels(y)
        self.Xtrain_ = {}

        if self.approx == 'exact':
            for label in self.classes_:
                self.Xtrain_[label] = X[y == label]
        elif self.approx in ['rff', 'rff+', 'lrff', 'lrff+']:
            self.rbf_sampler_ = RBFSampler(self.gamma, self.n_components, self.random_state)
            Xt = self.rbf_sampler_.fit_transform(X)
            if self.normalize:
                norms = np.linalg.norm(Xt, axis=1)
                Xt = Xt / norms[:, np.newaxis]

            if self.approx == 'lrff' or self.approx == 'lrff+':
                self.rff_mean = np.zeros((self.classes_.shape[0], self.n_components))

            for label in self.classes_:
                self.Xtrain_[label] = Xt[y == label]
                # mean calculation of rff for each class
                if self.approx == 'lrff' or self.approx == 'lrff+':
                    self.rff_mean[label] = np.mean(self.Xtrain_[label], axis=0)

        else:
            raise Exception(f"Invalid approximation method:{self.approx}")

        # Returns the classifier
        return self

    def predict(self, X):
        """ Performs classification.

        Parameters
        ----------
        X : array-like, shape (n_samples, n_features)
            The input samples.

        Returns
        -------
        y : ndarray, shape (n_samples,)
            The label for each sample is the label of the closest sample
            seen during fit.
        """
        # Check is fit had been called
        check_is_fitted(self)

        # Input validation
        X = check_array(X)

        P = self.predict_proba(X)
        idxs = np.argmax(P, axis=1)
        return self.classes_[idxs]

    def predict_proba(self, X):
        """
        Return probability estimates for the test vectors X.
        Parameters
        ----------
        X : array-like, shape (n_samples, n_features)
            The input samples.
        Returns
        -------
        P : array-like (n_samples, n_classes)
            Returns the probability of the sample for each class in
            the model, where classes are ordered arithmetically, for each
            output.
        """
        check_is_fitted(self)
        K = {}
        if self.approx == 'exact':
            for label in self.classes_:
                K[label] = rbf_kernel(X, self.Xtrain_[label], gamma=self.gamma)
        elif self.approx in ['rff', 'rff+', 'lrff', 'lrff+']:
            Xt = self.rbf_sampler_.transform(X)
            if self.normalize == True:
                norms = np.linalg.norm(Xt, axis=1)
                Xt = Xt / norms[:, np.newaxis]
            for label in self.classes_:
                if self.approx == 'rff' or self.approx == 'rff+':
                    K[label] = np.matmul(Xt, self.Xtrain_[label].T)
                if self.approx == 'lrff' or self.approx == 'lrff+':
                    K[label] = np.matmul(Xt, self.rff_mean[label].T)
                if self.approx == 'rff+' or self.approx == 'lrff+':
                    K[label] = np.abs(K[label])
        else:
            raise Exception(f"Invalid approximation method:{self.approx}")
        if self.approx == 'lrff' or self.approx == 'lrff+':
            probs = np.stack([K[label] for label in self.classes_], axis=1)
        else:
            sums = np.stack([np.sum(K[label], axis=1) for label in self.classes_], axis=1)
            probs = sums / np.sum(sums, axis=1)[:, np.newaxis]
        return probs


class KDEstimatorRF(BaseEstimator):
    """ Kernel Density with Random Features
    TODO: Implement Kernel Density Estimation using RF 
    For more information regarding how to build your own estimator, read more
    in the :ref:`User Guide`.

    Parameters
    ----------
    demo_param : str, default='demo_param'
        A parameter used for demonstation of how to pass and store paramters.

    Examples
    --------
    """

    def __init__(self, demo_param='demo_param'):
        self.demo_param = demo_param

    def fit(self, X, y):
        """A reference implementation of a fitting function.

        Parameters
        ----------
        X : {array-like, sparse matrix}, shape (n_samples, n_features)
            The training input samples.
        y : array-like, shape (n_samples,) or (n_samples, n_outputs)
            The target values (class labels in classification, real numbers in
            regression).

        Returns
        -------
        self : object
            Returns self.
        """
        X, y = check_X_y(X, y, accept_sparse=True)
        self.is_fitted_ = True
        # `fit` should always return `self`
        return self

    def predict(self, X):
        """ A reference implementation of a predicting function.

        Parameters
        ----------
        X : {array-like, sparse matrix}, shape (n_samples, n_features)
            The training input samples.

        Returns
        -------
        y : ndarray, shape (n_samples,)
            Returns an array of ones.
        """
        X = check_array(X, accept_sparse=True)
        check_is_fitted(self, 'is_fitted_')
        return np.ones(X.shape[0], dtype=np.int64)


class TemplateTransformer(TransformerMixin, BaseEstimator):
    """ An example transformer that returns the element-wise square root.

    For more information regarding how to build your own transformer, read more
    in the :ref:`User Guide <user_guide>`.

    Parameters
    ----------
    demo_param : str, default='demo'
        A parameter used for demonstation of how to pass and store paramters.

    Attributes
    ----------
    n_features_ : int
        The number of features of the data passed to :meth:`fit`.
    """

    def __init__(self, demo_param='demo'):
        self.demo_param = demo_param

    def fit(self, X, y=None):
        """A reference implementation of a fitting function for a transformer.

        Parameters
        ----------
        X : {array-like, sparse matrix}, shape (n_samples, n_features)
            The training input samples.
        y : None
            There is no need of a target in a transformer, yet the pipeline API
            requires this parameter.

        Returns
        -------
        self : object
            Returns self.
        """
        X = check_array(X, accept_sparse=True)

        self.n_features_ = X.shape[1]

        # Return the transformer
        return self

    def transform(self, X):
        """ A reference implementation of a transform function.

        Parameters
        ----------
        X : {array-like, sparse-matrix}, shape (n_samples, n_features)
            The input samples.

        Returns
        -------
        X_transformed : array, shape (n_samples, n_features)
            The array containing the element-wise square roots of the values
            in ``X``.
        """
        # Check is fit had been called
        check_is_fitted(self, 'n_features_')

        # Input validation
        X = check_array(X, accept_sparse=True)

        # Check that the input is of the same shape as the one passed
        # during fit.
        if X.shape[1] != self.n_features_:
            raise ValueError('Shape of input is different from what was seen'
                             'in `fit`')
        return np.sqrt(X)<|MERGE_RESOLUTION|>--- conflicted
+++ resolved
@@ -40,11 +40,7 @@
     def __init__(self, approx='rff', normalize=True,
                  gamma=1., n_components=100,
                  random_state=None):
-<<<<<<< HEAD
         assert approx in ['rff+','rff', 'lrff', 'lrff+', 'orf', 'lorf', 'exact']
-=======
-        assert approx in ['rff+', 'rff', 'exact', 'lrff', 'lrff+']
->>>>>>> 8ed44b13
         self.approx = approx
         self.normalize = normalize
         self.gamma = gamma
